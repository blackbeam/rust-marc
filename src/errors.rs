--- conflicted
+++ resolved
@@ -29,12 +29,9 @@
     UnexpectedSubfieldEnd,
     NonUnicodeSequence(Pointer),
     UnknownCharacterCodingScheme(u8),
-<<<<<<< HEAD
-=======
     Utf8Error(std::str::Utf8Error),
     #[cfg(feature = "xml")]
     XmlError(xml::writer::Error),
->>>>>>> b7a178f7
     Io(io::ErrorKind),
 }
 
